// inner_events.go provides EventsAPI particular inner events

package slackevents

import (
	"encoding/json"
<<<<<<< HEAD
=======

	"github.com/nlopes/slack"
>>>>>>> c14171d7
)

// EventsAPIInnerEvent the inner event of a EventsAPI event_callback Event.
type EventsAPIInnerEvent struct {
	Type string `json:"type"`
	Data interface{}
}

// AppMentionEvent is an (inner) EventsAPI subscribable event.
type AppMentionEvent struct {
	Type            string      `json:"type"`
	User            string      `json:"user"`
	Text            string      `json:"text"`
	TimeStamp       string      `json:"ts"`
	ThreadTimeStamp string      `json:"thread_ts"`
	Channel         string      `json:"channel"`
	EventTimeStamp  json.Number `json:"event_ts"`
}

// AppHomeOpenedEvent Your Slack app home was opened.
type AppHomeOpenedEvent struct {
	Type           string      `json:"type"`
	User           string      `json:"user"`
	Channel        string      `json:"channel"`
	EventTimeStamp json.Number `json:"event_ts"`
	Tab            string      `json:"tab"`
	View           slack.View  `json:"view"`
}

// AppUninstalledEvent Your Slack app was uninstalled.
type AppUninstalledEvent struct {
	Type string `json:"type"`
}

// GridMigrationFinishedEvent An enterprise grid migration has finished on this workspace.
type GridMigrationFinishedEvent struct {
	Type         string `json:"type"`
	EnterpriseID string `json:"enterprise_id"`
}

// GridMigrationStartedEvent An enterprise grid migration has started on this workspace.
type GridMigrationStartedEvent struct {
	Type         string `json:"type"`
	EnterpriseID string `json:"enterprise_id"`
}

// LinkSharedEvent A message was posted containing one or more links relevant to your application
type LinkSharedEvent struct {
	Type             string        `json:"type"`
	User             string        `json:"user"`
	TimeStamp        string        `json:"ts"`
	Channel          string        `json:"channel"`
	MessageTimeStamp json.Number   `json:"message_ts"`
	Links            []sharedLinks `json:"links"`
}

type sharedLinks struct {
	Domain string `json:"domain"`
	URL    string `json:"url"`
}

// MessageEvent occurs when a variety of types of messages has been posted.
// Parse ChannelType to see which
// if ChannelType = "group", this is a private channel message
// if ChannelType = "channel", this message was sent to a channel
// if ChannelType = "im", this is a private message
// if ChannelType = "mim", A message was posted in a multiparty direct message channel
// TODO: Improve this so that it is not required to manually parse ChannelType
type MessageEvent struct {
	// Basic Message Event - https://api.slack.com/events/message
	Type            string      `json:"type"`
	User            string      `json:"user"`
	Text            string      `json:"text"`
	ThreadTimeStamp string      `json:"thread_ts"`
	TimeStamp       string      `json:"ts"`
	Channel         string      `json:"channel"`
	ChannelType     string      `json:"channel_type"`
	EventTimeStamp  json.Number `json:"event_ts"`

	// Edited Message
	Message         *MessageEvent `json:"message,omitempty"`
	PreviousMessage *MessageEvent `json:"previous_message,omitempty"`
	Edited          *Edited       `json:"edited,omitempty"`

	// Message Subtypes
	SubType string `json:"subtype,omitempty"`

	// bot_message (https://api.slack.com/events/message/bot_message)
	BotID    string `json:"bot_id,omitempty"`
	Username string `json:"username,omitempty"`
	Icons    *Icon  `json:"icons,omitempty"`

	Upload bool   `json:"upload"`
	Files  []File `json:"files"`
}

// MemberJoinedChannelEvent A member join a channel
type MemberJoinedChannelEvent struct {
	Type        string `json:"type"`
	User        string `json:"user"`
	Channel     string `json:"channel"`
	ChannelType string `json:"channel_type"`
	Team        string `json:"team"`
	Inviter     string `json:"inviter"`
}

type pinEvent struct {
	Type           string `json:"type"`
	User           string `json:"user"`
	Item           Item   `json:"item"`
	Channel        string `json:"channel_id"`
	EventTimestamp string `json:"event_ts"`
	HasPins        bool   `json:"has_pins,omitempty"`
}

// PinAddedEvent An item was pinned to a channel - https://api.slack.com/events/pin_added
type PinAddedEvent pinEvent

// PinRemovedEvent An item was unpinned from a channel - https://api.slack.com/events/pin_removed
type PinRemovedEvent pinEvent

type tokens struct {
	Oauth []string `json:"oauth"`
	Bot   []string `json:"bot"`
}

// TokensRevokedEvent APP's API tokes are revoked - https://api.slack.com/events/tokens_revoked
type TokensRevokedEvent struct {
	Type   string `json:"type"`
	Tokens tokens `json:"tokens"`
}

// JSONTime exists so that we can have a String method converting the date
type JSONTime int64

// Comment contains all the information relative to a comment
type Comment struct {
	ID        string   `json:"id,omitempty"`
	Created   JSONTime `json:"created,omitempty"`
	Timestamp JSONTime `json:"timestamp,omitempty"`
	User      string   `json:"user,omitempty"`
	Comment   string   `json:"comment,omitempty"`
}

// File is a file upload
type File struct {
	ID                 string `json:"id"`
	Created            int    `json:"created"`
	Timestamp          int    `json:"timestamp"`
	Name               string `json:"name"`
	Title              string `json:"title"`
	Mimetype           string `json:"mimetype"`
	Filetype           string `json:"filetype"`
	PrettyType         string `json:"pretty_type"`
	User               string `json:"user"`
	Editable           bool   `json:"editable"`
	Size               int    `json:"size"`
	Mode               string `json:"mode"`
	IsExternal         bool   `json:"is_external"`
	ExternalType       string `json:"external_type"`
	IsPublic           bool   `json:"is_public"`
	PublicURLShared    bool   `json:"public_url_shared"`
	DisplayAsBot       bool   `json:"display_as_bot"`
	Username           string `json:"username"`
	URLPrivate         string `json:"url_private"`
	URLPrivateDownload string `json:"url_private_download"`
	Thumb64            string `json:"thumb_64"`
	Thumb80            string `json:"thumb_80"`
	Thumb360           string `json:"thumb_360"`
	Thumb360W          int    `json:"thumb_360_w"`
	Thumb360H          int    `json:"thumb_360_h"`
	Thumb480           string `json:"thumb_480"`
	Thumb480W          int    `json:"thumb_480_w"`
	Thumb480H          int    `json:"thumb_480_h"`
	Thumb160           string `json:"thumb_160"`
	Thumb720           string `json:"thumb_720"`
	Thumb720W          int    `json:"thumb_720_w"`
	Thumb720H          int    `json:"thumb_720_h"`
	Thumb800           string `json:"thumb_800"`
	Thumb800W          int    `json:"thumb_800_w"`
	Thumb800H          int    `json:"thumb_800_h"`
	Thumb960           string `json:"thumb_960"`
	Thumb960W          int    `json:"thumb_960_w"`
	Thumb960H          int    `json:"thumb_960_h"`
	Thumb1024          string `json:"thumb_1024"`
	Thumb1024W         int    `json:"thumb_1024_w"`
	Thumb1024H         int    `json:"thumb_1024_h"`
	ImageExifRotation  int    `json:"image_exif_rotation"`
	OriginalW          int    `json:"original_w"`
	OriginalH          int    `json:"original_h"`
	Permalink          string `json:"permalink"`
	PermalinkPublic    string `json:"permalink_public"`
}

// Edited is included when a Message is edited
type Edited struct {
	User      string `json:"user"`
	TimeStamp string `json:"ts"`
}

// Icon is used for bot messages
type Icon struct {
	IconURL   string `json:"icon_url,omitempty"`
	IconEmoji string `json:"icon_emoji,omitempty"`
}

// Item is any type of slack message - message, file, or file comment.
type Item struct {
	Type      string       `json:"type"`
	Channel   string       `json:"channel,omitempty"`
	Message   *ItemMessage `json:"message,omitempty"`
	File      *File        `json:"file,omitempty"`
	Comment   *Comment     `json:"comment,omitempty"`
	Timestamp string       `json:"ts,omitempty"`
}

// ItemMessage is the event message
type ItemMessage struct {
	Type            string   `json:"type"`
	User            string   `json:"user"`
	Text            string   `json:"text"`
	Timestamp       string   `json:"ts"`
	PinnedTo        []string `json:"pinned_to"`
	ReplaceOriginal bool     `json:"replace_original"`
	DeleteOriginal  bool     `json:"delete_original"`
}

// IsEdited checks if the MessageEvent is caused by an edit
func (e MessageEvent) IsEdited() bool {
	return e.Message != nil &&
		e.Message.Edited != nil
}

const (
	// AppMention is an Events API subscribable event
	AppMention = "app_mention"
	// AppHomeOpened Your Slack app home was opened
	AppHomeOpened = "app_home_opened"
	// AppUninstalled Your Slack app was uninstalled.
	AppUninstalled = "app_uninstalled"
	// GridMigrationFinished An enterprise grid migration has finished on this workspace.
	GridMigrationFinished = "grid_migration_finished"
	// GridMigrationStarted An enterprise grid migration has started on this workspace.
	GridMigrationStarted = "grid_migration_started"
	// LinkShared A message was posted containing one or more links relevant to your application
	LinkShared = "link_shared"
	// Message A message was posted to a channel, private channel (group), im, or mim
	Message = "message"
	// Member Joined Channel
	MemberJoinedChannel = "member_joined_channel"
	// PinAdded An item was pinned to a channel
	PinAdded = "pin_added"
	// PinRemoved An item was unpinned from a channel
	PinRemoved = "pin_removed"
	// TokensRevoked APP's API tokes are revoked
	TokensRevoked = "tokens_revoked"
)

// EventsAPIInnerEventMapping maps INNER Event API events to their corresponding struct
// implementations. The structs should be instances of the unmarshalling
// target for the matching event type.
var EventsAPIInnerEventMapping = map[string]interface{}{
	AppMention:            AppMentionEvent{},
	AppHomeOpened:         AppHomeOpenedEvent{},
	AppUninstalled:        AppUninstalledEvent{},
	GridMigrationFinished: GridMigrationFinishedEvent{},
	GridMigrationStarted:  GridMigrationStartedEvent{},
	LinkShared:            LinkSharedEvent{},
	Message:               MessageEvent{},
	MemberJoinedChannel:   MemberJoinedChannelEvent{},
	PinAdded:              PinAddedEvent{},
	PinRemoved:            PinRemovedEvent{},
	TokensRevoked:         TokensRevokedEvent{},
}<|MERGE_RESOLUTION|>--- conflicted
+++ resolved
@@ -4,11 +4,8 @@
 
 import (
 	"encoding/json"
-<<<<<<< HEAD
-=======
-
-	"github.com/nlopes/slack"
->>>>>>> c14171d7
+
+	"github.com/slack-go/slack"
 )
 
 // EventsAPIInnerEvent the inner event of a EventsAPI event_callback Event.
