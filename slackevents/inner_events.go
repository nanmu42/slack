--- conflicted
+++ resolved
@@ -487,13 +487,9 @@
 	// TokensRevoked APP's API tokes are revoked
 	TokensRevoked = EventsAPIType("tokens_revoked")
 	// EmojiChanged A custom emoji has been added or changed
-<<<<<<< HEAD
 	EmojiChanged = EventsAPIType("emoji_changed")
-=======
-	EmojiChanged = "emoji_changed"
 	// WorkflowStepExecute Happens, if a workflow step of your app is invoked
-	WorkflowStepExecute = "workflow_step_execute"
->>>>>>> 835fab1d
+  WorkflowStepExecute = EventsAPIType("workflow_step_execute")
 )
 
 // EventsAPIInnerEventMapping maps INNER Event API events to their corresponding struct
