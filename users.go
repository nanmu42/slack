package slack

import (
	"context"
	"encoding/json"
	"net/url"
	"strconv"
	"strings"
	"time"
)

const (
	DEFAULT_USER_PHOTO_CROP_X = -1
	DEFAULT_USER_PHOTO_CROP_Y = -1
	DEFAULT_USER_PHOTO_CROP_W = -1
)

// UserProfile contains all the information details of a given user
type UserProfile struct {
	FirstName             string                  `json:"first_name"`
	LastName              string                  `json:"last_name"`
	RealName              string                  `json:"real_name"`
	RealNameNormalized    string                  `json:"real_name_normalized"`
	DisplayName           string                  `json:"display_name"`
	DisplayNameNormalized string                  `json:"display_name_normalized"`
	Email                 string                  `json:"email"`
	Skype                 string                  `json:"skype"`
	Phone                 string                  `json:"phone"`
	Image24               string                  `json:"image_24"`
	Image32               string                  `json:"image_32"`
	Image48               string                  `json:"image_48"`
	Image72               string                  `json:"image_72"`
	Image192              string                  `json:"image_192"`
	Image512              string                  `json:"image_512"`
	ImageOriginal         string                  `json:"image_original"`
	Title                 string                  `json:"title"`
	BotID                 string                  `json:"bot_id,omitempty"`
	ApiAppID              string                  `json:"api_app_id,omitempty"`
	StatusText            string                  `json:"status_text,omitempty"`
	StatusEmoji           string                  `json:"status_emoji,omitempty"`
	StatusExpiration      int                     `json:"status_expiration"`
	Team                  string                  `json:"team"`
	Fields                UserProfileCustomFields `json:"fields"`
}

// UserProfileCustomFields represents user profile's custom fields.
// Slack API's response data type is inconsistent so we use the struct.
// For detail, please see below.
// https://github.com/slack-go/slack/pull/298#discussion_r185159233
type UserProfileCustomFields struct {
	fields map[string]UserProfileCustomField
}

// UnmarshalJSON is the implementation of the json.Unmarshaler interface.
func (fields *UserProfileCustomFields) UnmarshalJSON(b []byte) error {
	// https://github.com/slack-go/slack/pull/298#discussion_r185159233
	if string(b) == "[]" {
		return nil
	}
	return json.Unmarshal(b, &fields.fields)
}

// MarshalJSON is the implementation of the json.Marshaler interface.
func (fields UserProfileCustomFields) MarshalJSON() ([]byte, error) {
	if len(fields.fields) == 0 {
		return []byte("[]"), nil
	}
	return json.Marshal(fields.fields)
}

// ToMap returns a map of custom fields.
func (fields *UserProfileCustomFields) ToMap() map[string]UserProfileCustomField {
	return fields.fields
}

// Len returns the number of custom fields.
func (fields *UserProfileCustomFields) Len() int {
	return len(fields.fields)
}

// SetMap sets a map of custom fields.
func (fields *UserProfileCustomFields) SetMap(m map[string]UserProfileCustomField) {
	fields.fields = m
}

// FieldsMap returns a map of custom fields.
func (profile *UserProfile) FieldsMap() map[string]UserProfileCustomField {
	return profile.Fields.ToMap()
}

// SetFieldsMap sets a map of custom fields.
func (profile *UserProfile) SetFieldsMap(m map[string]UserProfileCustomField) {
	profile.Fields.SetMap(m)
}

// UserProfileCustomField represents a custom user profile field
type UserProfileCustomField struct {
	Value string `json:"value"`
	Alt   string `json:"alt"`
	Label string `json:"label"`
}

// User contains all the information of a user
type User struct {
	ID                string         `json:"id"`
	TeamID            string         `json:"team_id"`
	Name              string         `json:"name"`
	Deleted           bool           `json:"deleted"`
	Color             string         `json:"color"`
	RealName          string         `json:"real_name"`
	TZ                string         `json:"tz,omitempty"`
	TZLabel           string         `json:"tz_label"`
	TZOffset          int            `json:"tz_offset"`
	Profile           UserProfile    `json:"profile"`
	IsBot             bool           `json:"is_bot"`
	IsAdmin           bool           `json:"is_admin"`
	IsOwner           bool           `json:"is_owner"`
	IsPrimaryOwner    bool           `json:"is_primary_owner"`
	IsRestricted      bool           `json:"is_restricted"`
	IsUltraRestricted bool           `json:"is_ultra_restricted"`
	IsStranger        bool           `json:"is_stranger"`
	IsAppUser         bool           `json:"is_app_user"`
	IsInvitedUser     bool           `json:"is_invited_user"`
	Has2FA            bool           `json:"has_2fa"`
	HasFiles          bool           `json:"has_files"`
	Presence          string         `json:"presence"`
	Locale            string         `json:"locale"`
	Updated           JSONTime       `json:"updated"`
	Enterprise        EnterpriseUser `json:"enterprise_user,omitempty"`
}

// UserPresence contains details about a user online status
type UserPresence struct {
	Presence        string   `json:"presence,omitempty"`
	Online          bool     `json:"online,omitempty"`
	AutoAway        bool     `json:"auto_away,omitempty"`
	ManualAway      bool     `json:"manual_away,omitempty"`
	ConnectionCount int      `json:"connection_count,omitempty"`
	LastActivity    JSONTime `json:"last_activity,omitempty"`
}

type UserIdentityResponse struct {
	User UserIdentity `json:"user"`
	Team TeamIdentity `json:"team"`
	SlackResponse
}

type UserIdentity struct {
	ID       string `json:"id"`
	Name     string `json:"name"`
	Email    string `json:"email"`
	Image24  string `json:"image_24"`
	Image32  string `json:"image_32"`
	Image48  string `json:"image_48"`
	Image72  string `json:"image_72"`
	Image192 string `json:"image_192"`
	Image512 string `json:"image_512"`
}

// EnterpriseUser is present when a user is part of Slack Enterprise Grid
// https://api.slack.com/types/user#enterprise_grid_user_objects
type EnterpriseUser struct {
	ID             string   `json:"id"`
	EnterpriseID   string   `json:"enterprise_id"`
	EnterpriseName string   `json:"enterprise_name"`
	IsAdmin        bool     `json:"is_admin"`
	IsOwner        bool     `json:"is_owner"`
	Teams          []string `json:"teams"`
}

type TeamIdentity struct {
	ID            string `json:"id"`
	Name          string `json:"name"`
	Domain        string `json:"domain"`
	Image34       string `json:"image_34"`
	Image44       string `json:"image_44"`
	Image68       string `json:"image_68"`
	Image88       string `json:"image_88"`
	Image102      string `json:"image_102"`
	Image132      string `json:"image_132"`
	Image230      string `json:"image_230"`
	ImageDefault  bool   `json:"image_default"`
	ImageOriginal string `json:"image_original"`
}

type userResponseFull struct {
	Members []User `json:"members,omitempty"`
	User    `json:"user,omitempty"`
	Users   []User `json:"users,omitempty"`
	UserPresence
	SlackResponse
	Metadata ResponseMetadata `json:"response_metadata"`
}

type UserSetPhotoParams struct {
	CropX int
	CropY int
	CropW int
}

func NewUserSetPhotoParams() UserSetPhotoParams {
	return UserSetPhotoParams{
		CropX: DEFAULT_USER_PHOTO_CROP_X,
		CropY: DEFAULT_USER_PHOTO_CROP_Y,
		CropW: DEFAULT_USER_PHOTO_CROP_W,
	}
}

func (api *Client) userRequest(ctx context.Context, path string, values url.Values) (*userResponseFull, error) {
	response := &userResponseFull{}
	err := api.postMethod(ctx, path, values, response)
	if err != nil {
		return nil, err
	}

	return response, response.Err()
}

// GetUserPresence will retrieve the current presence status of given user.
func (api *Client) GetUserPresence(user string) (*UserPresence, error) {
	return api.GetUserPresenceContext(context.Background(), user)
}

// GetUserPresenceContext will retrieve the current presence status of given user with a custom context.
func (api *Client) GetUserPresenceContext(ctx context.Context, user string) (*UserPresence, error) {
	values := url.Values{
		"token": {api.token},
		"user":  {user},
	}

	response, err := api.userRequest(ctx, "users.getPresence", values)
	if err != nil {
		return nil, err
	}
	return &response.UserPresence, nil
}

// GetUserInfo will retrieve the complete user information
func (api *Client) GetUserInfo(user string) (*User, error) {
	return api.GetUserInfoContext(context.Background(), user)
}

// GetUserInfoContext will retrieve the complete user information with a custom context
func (api *Client) GetUserInfoContext(ctx context.Context, user string) (*User, error) {
	values := url.Values{
		"token":          {api.token},
		"user":           {user},
		"include_locale": {strconv.FormatBool(true)},
	}

	response, err := api.userRequest(ctx, "users.info", values)
	if err != nil {
		return nil, err
	}
	return &response.User, nil
}

// GetUsersInfo will retrieve the complete multi-users information
func (api *Client) GetUsersInfo(users ...string) (*[]User, error) {
	return api.GetUsersInfoContext(context.Background(), users...)
}

// GetUsersInfoContext will retrieve the complete multi-users information with a custom context
func (api *Client) GetUsersInfoContext(ctx context.Context, users ...string) (*[]User, error) {
	values := url.Values{
		"token":          {api.token},
		"users":          {strings.Join(users, ",")},
		"include_locale": {strconv.FormatBool(true)},
	}

	response, err := api.userRequest(ctx, "users.info", values)
	if err != nil {
		return nil, err
	}
	return &response.Users, nil
}

// GetUsersOption options for the GetUsers method call.
type GetUsersOption func(*UserPagination)

// GetUsersOptionLimit limit the number of users returned
func GetUsersOptionLimit(n int) GetUsersOption {
	return func(p *UserPagination) {
		p.limit = n
	}
}

// GetUsersOptionPresence include user presence
func GetUsersOptionPresence(n bool) GetUsersOption {
	return func(p *UserPagination) {
		p.presence = n
	}
}

func newUserPagination(c *Client, options ...GetUsersOption) (up UserPagination) {
	up = UserPagination{
		c:     c,
		limit: 200, // per slack api documentation.
	}

	for _, opt := range options {
		opt(&up)
	}

	return up
}

// UserPagination allows for paginating over the users
type UserPagination struct {
	Users        []User
	limit        int
	presence     bool
	previousResp *ResponseMetadata
	c            *Client
}

// Done checks if the pagination has completed
func (UserPagination) Done(err error) bool {
	return err == errPaginationComplete
}

// Failure checks if pagination failed.
func (t UserPagination) Failure(err error) error {
	if t.Done(err) {
		return nil
	}

	return err
}

func (t UserPagination) Next(ctx context.Context) (_ UserPagination, err error) {
	var (
		resp *userResponseFull
	)

	if t.c == nil || (t.previousResp != nil && t.previousResp.Cursor == "") {
		return t, errPaginationComplete
	}

	t.previousResp = t.previousResp.initialize()

	values := url.Values{
		"limit":          {strconv.Itoa(t.limit)},
		"presence":       {strconv.FormatBool(t.presence)},
		"token":          {t.c.token},
		"cursor":         {t.previousResp.Cursor},
		"include_locale": {strconv.FormatBool(true)},
	}

	if resp, err = t.c.userRequest(ctx, "users.list", values); err != nil {
		return t, err
	}

	t.c.Debugf("GetUsersContext: got %d users; metadata %v", len(resp.Members), resp.Metadata)
	t.Users = resp.Members
	t.previousResp = &resp.Metadata

	return t, nil
}

// GetUsersPaginated fetches users in a paginated fashion, see GetUsersContext for usage.
func (api *Client) GetUsersPaginated(options ...GetUsersOption) UserPagination {
	return newUserPagination(api, options...)
}

// GetUsers returns the list of users (with their detailed information)
func (api *Client) GetUsers() ([]User, error) {
	return api.GetUsersContext(context.Background())
}

// GetUsersContext returns the list of users (with their detailed information) with a custom context
func (api *Client) GetUsersContext(ctx context.Context) (results []User, err error) {
	p := api.GetUsersPaginated()
	for err == nil {
		p, err = p.Next(ctx)
		if err == nil {
			results = append(results, p.Users...)
		} else if rateLimitedError, ok := err.(*RateLimitedError); ok {
			select {
			case <-ctx.Done():
				err = ctx.Err()
			case <-time.After(rateLimitedError.RetryAfter):
				err = nil
			}
		}
	}

	return results, p.Failure(err)
}

// GetUserByEmail will retrieve the complete user information by email
func (api *Client) GetUserByEmail(email string) (*User, error) {
	return api.GetUserByEmailContext(context.Background(), email)
}

// GetUserByEmailContext will retrieve the complete user information by email with a custom context
func (api *Client) GetUserByEmailContext(ctx context.Context, email string) (*User, error) {
	values := url.Values{
		"token": {api.token},
		"email": {email},
	}
	response, err := api.userRequest(ctx, "users.lookupByEmail", values)
	if err != nil {
		return nil, err
	}
	return &response.User, nil
}

// SetUserAsActive marks the currently authenticated user as active
func (api *Client) SetUserAsActive() error {
	return api.SetUserAsActiveContext(context.Background())
}

// SetUserAsActiveContext marks the currently authenticated user as active with a custom context
func (api *Client) SetUserAsActiveContext(ctx context.Context) (err error) {
	values := url.Values{
		"token": {api.token},
	}

	_, err = api.userRequest(ctx, "users.setActive", values)
	return err
}

// SetUserPresence changes the currently authenticated user presence
func (api *Client) SetUserPresence(presence string) error {
	return api.SetUserPresenceContext(context.Background(), presence)
}

// SetUserPresenceContext changes the currently authenticated user presence with a custom context
func (api *Client) SetUserPresenceContext(ctx context.Context, presence string) error {
	values := url.Values{
		"token":    {api.token},
		"presence": {presence},
	}

	_, err := api.userRequest(ctx, "users.setPresence", values)
	return err
}

// GetUserIdentity will retrieve user info available per identity scopes
func (api *Client) GetUserIdentity() (*UserIdentityResponse, error) {
	return api.GetUserIdentityContext(context.Background())
}

// GetUserIdentityContext will retrieve user info available per identity scopes with a custom context
func (api *Client) GetUserIdentityContext(ctx context.Context) (response *UserIdentityResponse, err error) {
	values := url.Values{
		"token": {api.token},
	}
	response = &UserIdentityResponse{}

	err = api.postMethod(ctx, "users.identity", values, response)
	if err != nil {
		return nil, err
	}

	if err := response.Err(); err != nil {
		return nil, err
	}

	return response, nil
}

// SetUserPhoto changes the currently authenticated user's profile image
func (api *Client) SetUserPhoto(image string, params UserSetPhotoParams) error {
	return api.SetUserPhotoContext(context.Background(), image, params)
}

// SetUserPhotoContext changes the currently authenticated user's profile image using a custom context
func (api *Client) SetUserPhotoContext(ctx context.Context, image string, params UserSetPhotoParams) (err error) {
	response := &SlackResponse{}
	values := url.Values{
		"token": {api.token},
	}
	if params.CropX != DEFAULT_USER_PHOTO_CROP_X {
		values.Add("crop_x", strconv.Itoa(params.CropX))
	}
	if params.CropY != DEFAULT_USER_PHOTO_CROP_Y {
		values.Add("crop_y", strconv.Itoa(params.CropX))
	}
	if params.CropW != DEFAULT_USER_PHOTO_CROP_W {
		values.Add("crop_w", strconv.Itoa(params.CropW))
	}

	err = postLocalWithMultipartResponse(ctx, api.httpclient, api.endpoint+"users.setPhoto", image, "image", api.token, values, response, api)
	if err != nil {
		return err
	}

	return response.Err()
}

// DeleteUserPhoto deletes the current authenticated user's profile image
func (api *Client) DeleteUserPhoto() error {
	return api.DeleteUserPhotoContext(context.Background())
}

// DeleteUserPhotoContext deletes the current authenticated user's profile image with a custom context
func (api *Client) DeleteUserPhotoContext(ctx context.Context) (err error) {
	response := &SlackResponse{}
	values := url.Values{
		"token": {api.token},
	}

	err = api.postMethod(ctx, "users.deletePhoto", values, response)
	if err != nil {
		return err
	}

	return response.Err()
}

// SetUserRealName changes the currently authenticated user's realName
//
// For more information see SetUserRealNameContextWithUser
func (api *Client) SetUserRealName(realName string) error {
	return api.SetUserRealNameContextWithUser(context.Background(), "", realName)
}

// SetUserRealNameContextWithUser will set a real name for the provided user with a custom context
func (api *Client) SetUserRealNameContextWithUser(ctx context.Context, user, realName string) error {
	profile, err := json.Marshal(
		&struct {
			RealName string `json:"real_name"`
		}{
			RealName: realName,
		},
	)

	if err != nil {
		return err
	}

	values := url.Values{
		"token":   {api.token},
		"profile": {string(profile)},
	}

	// optional field. It should not be set if empty
	if user != "" {
		values["user"] = []string{user}
	}

	response := &userResponseFull{}
	if err = api.postMethod(ctx, "users.profile.set", values, response); err != nil {
		return err
	}

	return response.Err()
}

// SetUserCustomStatus will set a custom status and emoji for the currently
// authenticated user. If statusEmoji is "" and statusText is not, the Slack API
// will automatically set it to ":speech_balloon:". Otherwise, if both are ""
// the Slack API will unset the custom status/emoji. If statusExpiration is set to 0
// the status will not expire.
func (api *Client) SetUserCustomStatus(statusText, statusEmoji string, statusExpiration int64) error {
	return api.SetUserCustomStatusContextWithUser(context.Background(), "", statusText, statusEmoji, statusExpiration)
}

// SetUserCustomStatusContext will set a custom status and emoji for the currently authenticated user with a custom context
//
// For more information see SetUserCustomStatus
func (api *Client) SetUserCustomStatusContext(ctx context.Context, statusText, statusEmoji string, statusExpiration int64) error {
	return api.SetUserCustomStatusContextWithUser(ctx, "", statusText, statusEmoji, statusExpiration)
}

// SetUserCustomStatusWithUser will set a custom status and emoji for the provided user.
//
// For more information see SetUserCustomStatus
func (api *Client) SetUserCustomStatusWithUser(user, statusText, statusEmoji string, statusExpiration int64) error {
	return api.SetUserCustomStatusContextWithUser(context.Background(), user, statusText, statusEmoji, statusExpiration)
}

// SetUserCustomStatusContextWithUser will set a custom status and emoji for the provided user with a custom context
//
// For more information see SetUserCustomStatus
func (api *Client) SetUserCustomStatusContextWithUser(ctx context.Context, user, statusText, statusEmoji string, statusExpiration int64) error {
	// XXX(theckman): this anonymous struct is for making requests to the Slack
	// API for setting and unsetting a User's Custom Status/Emoji. To change
	// these values we must provide a JSON document as the profile POST field.
	//
	// We use an anonymous struct over UserProfile because to unset the values
	// on the User's profile we cannot use the `json:"omitempty"` tag. This is
	// because an empty string ("") is what's used to unset the values. Check
	// out the API docs for more details:
	//
	// - https://api.slack.com/docs/presence-and-status#custom_status
	profile, err := json.Marshal(
		&struct {
			StatusText       string `json:"status_text"`
			StatusEmoji      string `json:"status_emoji"`
			StatusExpiration int64  `json:"status_expiration"`
		}{
			StatusText:       statusText,
			StatusEmoji:      statusEmoji,
			StatusExpiration: statusExpiration,
		},
	)

	if err != nil {
		return err
	}

	values := url.Values{
		"token":   {api.token},
		"profile": {string(profile)},
	}

	// optional field. It should not be set if empty
	if user != "" {
		values["user"] = []string{user}
	}

	response := &userResponseFull{}
	if err = api.postMethod(ctx, "users.profile.set", values, response); err != nil {
		return err
	}

	return response.Err()
}

// UnsetUserCustomStatus removes the custom status message for the currently
// authenticated user. This is a convenience method that wraps (*Client).SetUserCustomStatus().
func (api *Client) UnsetUserCustomStatus() error {
	return api.UnsetUserCustomStatusContext(context.Background())
}

// UnsetUserCustomStatusContext removes the custom status message for the currently authenticated user
// with a custom context. This is a convenience method that wraps (*Client).SetUserCustomStatus().
func (api *Client) UnsetUserCustomStatusContext(ctx context.Context) error {
	return api.SetUserCustomStatusContext(ctx, "", "", 0)
}

// GetUserProfileParameters are the parameters required to get user profile
type GetUserProfileParameters struct {
	UserID        string
	IncludeLabels bool
}

// GetUserProfile retrieves a user's profile information.
func (api *Client) GetUserProfile(params *GetUserProfileParameters) (*UserProfile, error) {
	return api.GetUserProfileContext(context.Background(), params)
}

type getUserProfileResponse struct {
	SlackResponse
	Profile *UserProfile `json:"profile"`
}

// GetUserProfileContext retrieves a user's profile information with a context.
<<<<<<< HEAD
func (api *Client) GetUserProfileContext(ctx context.Context, params *GetUserProfileParameters) (*UserProfile, error) {
	values := url.Values{"token": {api.token}}

	if params.UserID != "" {
		values.Add("user", params.UserID)
	}
	if params.IncludeLabels {
=======
func (api *Client) GetUserProfileContext(ctx context.Context, userID string, includeLabels bool) (*UserProfile, error) {
	values := url.Values{"token": {api.token}}
	if includeLabels {
>>>>>>> c2d73d90
		values.Add("include_labels", "true")
	}
	if userID != "" {
		values.Add("user", userID)
	}
	resp := &getUserProfileResponse{}

	err := api.postMethod(ctx, "users.profile.get", values, &resp)
	if err != nil {
		return nil, err
	}

	if err := resp.Err(); err != nil {
		return nil, err
	}

	return resp.Profile, nil
}<|MERGE_RESOLUTION|>--- conflicted
+++ resolved
@@ -649,7 +649,6 @@
 }
 
 // GetUserProfileContext retrieves a user's profile information with a context.
-<<<<<<< HEAD
 func (api *Client) GetUserProfileContext(ctx context.Context, params *GetUserProfileParameters) (*UserProfile, error) {
 	values := url.Values{"token": {api.token}}
 
@@ -657,15 +656,7 @@
 		values.Add("user", params.UserID)
 	}
 	if params.IncludeLabels {
-=======
-func (api *Client) GetUserProfileContext(ctx context.Context, userID string, includeLabels bool) (*UserProfile, error) {
-	values := url.Values{"token": {api.token}}
-	if includeLabels {
->>>>>>> c2d73d90
 		values.Add("include_labels", "true")
-	}
-	if userID != "" {
-		values.Add("user", userID)
 	}
 	resp := &getUserProfileResponse{}
 
